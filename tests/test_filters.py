<<<<<<< HEAD
import pytest

from jockey.core import FilterMode, JockeyFilter, ObjectType, check_filter_match, parse_filter_string


def test_filter_mode_retrieval():
    """Test that FilterModes are retrieved correctly."""

    assert next(mode for mode in FilterMode if mode.value == '~') == FilterMode.CONTAINS
    assert next(mode for mode in FilterMode if mode.value == '^~') == FilterMode.NOT_CONTAINS
    assert next(mode for mode in FilterMode if mode.value == '=') == FilterMode.EQUALS
    assert next(mode for mode in FilterMode if mode.value == '^=') == FilterMode.NOT_EQUALS


def test_valid_filters():
    """Test that valid filter strings work."""

    valid_filters = (
        ('u~hw-health', ObjectType.UNIT, FilterMode.CONTAINS, 'hw-health'),
        (
            'app^=nrpe-host',
            ObjectType.APP,
            FilterMode.NOT_EQUALS,
            'nrpe-host',
        ),
        ('charm^~nova', ObjectType.CHARM, FilterMode.NOT_CONTAINS, 'nova'),
        ('ip=127.0.0.1', ObjectType.IP, FilterMode.EQUALS, '127.0.0.1'),
    )
    valid_filters = (
        (
            'app^=nrpe-host',
            ObjectType.APP,
            FilterMode.NOT_EQUALS,
            'nrpe-host',
        ),
    )
    for filter_str, object_type, mode, content in valid_filters:
        assert parse_filter_string(filter_str) == JockeyFilter(
            object_type,
            mode,
            content,
        )


def test_invalid_object_types():
    """Test filter strings that have bad object types."""

    bad_filters = ('unite=unit-name', 'appp^~cool-app')
    with pytest.raises(AssertionError):
        for filter_str in bad_filters:
            parse_filter_string(filter_str)


def test_blacklisted_characters():
    """Test that filters detect blacklisted characters."""

    blacklist_filters = (
        'unit^=nova_compute',
        'charm=glance,cinder',
        'ip=192.168,1,1',
        'unit~:test',
        'u^~test;',
    )
    with pytest.raises(AssertionError):
        for filter_str in blacklist_filters:
            parse_filter_string(filter_str)


def test_invalid_filter_modes():
    """Test that filters detect invalid filter modes."""

    invalid_feature_modes = (
        'u===unit',
        'app~^app',
        'charm^charm',
        'hostname=-=nodename',
        'ip127.0.0.1',
        'machine^^=14/lxd/0',
    )
    with pytest.raises(AssertionError):
        for filter_str in invalid_feature_modes:
            parse_filter_string(filter_str)


def test_empty_content():
    """Test that empty content is detected."""

    empty_content = (
        'charm~',
        'application^~',
        'unit=',
        'm^=',
        'ip=',
        'hostname~',
    )
    with pytest.raises(AssertionError):
        for filter_str in empty_content:
            parse_filter_string(filter_str)


@pytest.fixture
def unit_equals_filter():
    return JockeyFilter(obj_type=ObjectType.UNIT, mode=FilterMode.EQUALS, content='test-content')


@pytest.fixture
def unit_not_equals_filter():
    return JockeyFilter(
        obj_type=ObjectType.UNIT,
        mode=FilterMode.NOT_EQUALS,
        content='test-content',
    )


@pytest.fixture
def unit_contains_filter():
    return JockeyFilter(
        obj_type=ObjectType.UNIT,
        mode=FilterMode.CONTAINS,
        content='test-content',
    )


@pytest.fixture
def unit_not_contains_filter():
    return JockeyFilter(
        obj_type=ObjectType.UNIT,
        mode=FilterMode.NOT_CONTAINS,
        content='test-content',
    )


def test_equals_filter_mode(unit_equals_filter):
    """Test that the equals (=) filters works."""
    assert check_filter_match(unit_equals_filter, 'test-content')
    assert not check_filter_match(unit_equals_filter, 'other-content')


def test_not_equals_filter_mode(unit_not_equals_filter):
    """Test that the not equals (^=) filters works."""
    assert not check_filter_match(unit_not_equals_filter, 'test-content')
    assert check_filter_match(unit_not_equals_filter, 'other-content')


def test_contains_filter_mode(unit_contains_filter):
    """Test that the contains (~) filters works."""
    assert check_filter_match(unit_contains_filter, 'test-content')
    assert check_filter_match(unit_contains_filter, 'test-content/0')
    assert check_filter_match(unit_contains_filter, 'test-content/1*')
    assert check_filter_match(unit_contains_filter, 'new-test-content/1*')
    assert not check_filter_match(unit_contains_filter, 'other-content')
    assert not check_filter_match(unit_contains_filter, 'test')
    assert not check_filter_match(unit_contains_filter, 'content')


def test_not_contains_filter_mode(unit_not_contains_filter):
    """Test that the not contains (^~) filters works."""
    assert not check_filter_match(unit_not_contains_filter, 'test-content')
    assert check_filter_match(unit_not_contains_filter, 'other-content')
=======
from typing import Callable, Type
from unittest import TestCase
from unittest.mock import Mock, patch

import pytest

from jockey.abstractions import T
from jockey.filters import (
    bool_type_parser,
    contains_filter,
    equals_filter,
    greater_than_filter,
    greater_than_or_equals_filter,
    less_than_filter,
    less_than_or_equals_filter,
    log_filter_action,
    not_contains_filter,
    not_equals_filter,
    not_regex_filter,
    regex_filter,
    type_parser_for,
)


class TestLogFilterActionDecorator(TestCase):

    def test_action_function_is_called(self):
        # create mock action function
        mock_action = Mock()
        mock_action.__name__ = "test_filter"

        # wrap the action function
        wrapped_action = log_filter_action(mock_action)

        # call the newly wrapped action
        wrapped_action("value", "query")

        # assert the mock action was called
        mock_action.assert_called_once_with("value", "query")

    @patch("jockey.filters.logger")
    def test_logging(self, mock_logger):
        # create mock action function
        mock_action = Mock(return_value=True)
        mock_action.__name__ = "test_filter"

        # wrap the action function
        wrapped_action = log_filter_action(mock_action)

        # call the wrapped action
        wrapped_action("value", "query")

        # assert the action was logged
        mock_logger.debug.assert_called_once_with("%r [b][blue]%s[/][/] %r ? %r", "value", "test", "query", True)

    def test_return_value(self):
        # create mock action function
        mock_action = Mock(return_value=True)
        mock_action.__name__ = "test_filter"

        # wrap the action function
        wrapped_action = log_filter_action(mock_action)

        # call the wrapped action
        got = wrapped_action("value", "query")

        # assert the result is as expected
        self.assertEqual(got, True)


@pytest.mark.parametrize(
    "value, query, want",
    [
        ("abc123", "abc123", True),
        (1, 1, True),
        (["a", 2], ["a", 2], True),
        (2.3, 2.3, True),
        ("qwerty123", "asdf123", False),
        (10, 5, False),
        (["b", 10], ["c", 23], False),
        (4.5, 21.4, False),
    ],
)
def test_equals_filter(value: object, query: object, want: bool):
    assert equals_filter(value, query) == want


@pytest.mark.parametrize(
    "value, query, want",
    [
        ("abc123", "abc123", False),
        (1, 1, False),
        (["a", 2], ["a", 2], False),
        (2.3, 2.3, False),
        ("qwerty123", "asdf123", True),
        (10, 5, True),
        (["b", 10], ["c", 23], True),
        (4.5, 21.4, True),
    ],
)
def test_not_equals_filter(value: object, query: object, want: bool):
    assert not_equals_filter(value, query) == want


@pytest.mark.parametrize(
    "value, query, want",
    [
        ("abc123", "abc123", True),
        ("hello world", "hello|hi", True),
        ("juju-controller/5", "5$", True),
        ("juju-controller/5", "6$", False),
        ("kubernetes-worker/13", "^kube", True),
        ("ceph-mon/4", "^kube", False),
    ],
)
def test_regex_filter(value: str, query: str, want: bool):
    assert regex_filter(value, query) == want


@pytest.mark.parametrize(
    "value, query, want",
    [
        ("abc123", "abc123", False),
        ("hello world", "hello|hi", False),
        ("juju-controller/5", "5$", False),
        ("juju-controller/5", "6$", True),
        ("kubernetes-worker/13", "^kube", False),
        ("ceph-mon/4", "^kube", True),
    ],
)
def test_not_regex_filter(value: str, query: str, want: bool):
    assert not_regex_filter(value, query) == want


@pytest.mark.timeout(1)
def test_regex_filter_anti_redos():
    with pytest.raises(TimeoutError):
        with patch("jockey.filters.REGEX_TIMEOUT", 0.00001):
            regex_filter("a" * 1000 + "b" + "a" * 1000, r"(a|aa)+")


@pytest.mark.timeout(1)
def test_not_regex_filter_anti_redos():
    with pytest.raises(TimeoutError):
        with patch("jockey.filters.REGEX_TIMEOUT", 0.00001):
            not_regex_filter("a" * 1000 + "b" + "a" * 1000, r"(a|aa)+")


@pytest.mark.parametrize(
    "value, query, want",
    [
        (1, 2, False),
        (2, 1, True),
        (2, 2, False),
        (1000, 500, True),
        (24.5, 21.3, True),
        (10.5, 63.53, False),
        (92.3, 92.3, False),
    ],
)
def test_greater_than_filter(value: object, query: object, want: bool):
    assert greater_than_filter(value, query) == want


@pytest.mark.parametrize(
    "value, query, want",
    [
        (1, 2, False),
        (2, 1, True),
        (2, 2, True),
        (1000, 500, True),
        (24.5, 21.3, True),
        (10.5, 63.53, False),
        (92.3, 92.3, True),
    ],
)
def test_greater_than_or_equals_filter(value: object, query: object, want: bool):
    assert greater_than_or_equals_filter(value, query) == want


@pytest.mark.parametrize(
    "value, query, want",
    [
        (1, 2, True),
        (2, 1, False),
        (2, 2, False),
        (1000, 500, False),
        (24.5, 21.3, False),
        (10.5, 63.53, True),
        (92.3, 92.3, False),
    ],
)
def test_less_than_filter(value: object, query: object, want: bool):
    assert less_than_filter(value, query) == want


@pytest.mark.parametrize(
    "value, query, want",
    [
        (1, 2, True),
        (2, 1, False),
        (2, 2, True),
        (1000, 500, False),
        (24.5, 21.3, False),
        (10.5, 63.53, True),
        (92.3, 92.3, True),
    ],
)
def test_less_than_or_equals_filter(value: object, query: object, want: bool):
    assert less_than_or_equals_filter(value, query) == want


@pytest.mark.parametrize(
    "value, query, want",
    [
        ("abc123", "abc123", True),
        ("hello world", "hello", True),
        (["a", 1, 2], "a", True),
        ({"a": 1, "b": 2}, "a", True),
        ("abc123", "4", False),
        ("hello world", "goodbye", False),
        (["a", 1, 2], "b", False),
        ({"a": 1, "b": 2}, "c", False),
    ],
)
def test_contains_filter(value: object, query: object, want: bool):
    assert contains_filter(value, query) == want


@pytest.mark.parametrize(
    "value, query, want",
    [
        ("abc123", "abc123", False),
        ("hello world", "hello", False),
        (["a", 1, 2], "a", False),
        ({"a": 1, "b": 2}, "a", False),
        ("abc123", "4", True),
        ("hello world", "goodbye", True),
        (["a", 1, 2], "b", True),
        ({"a": 1, "b": 2}, "c", True),
    ],
)
def test_not_contains_filter(value: object, query: object, want: bool):
    assert not_contains_filter(value, query) == want


@pytest.mark.parametrize(
    "value, want",
    [
        ("true", True),
        ("t", True),
        ("yes", True),
        ("y", True),
        ("YES", True),
        ("Y", True),
        ("1", True),
        ("false", False),
        ("f", False),
        ("no", False),
        ("n", False),
        ("NO", False),
        ("N", False),
        ("0", False),
    ],
)
def test_bool_type_parser(value: str, want: bool):
    assert bool_type_parser(value) == want


@pytest.mark.parametrize(
    "t, want",
    [
        (bool, bool_type_parser),
        (str, str),
        (int, int),
        (float, float),
    ],
)
def test_type_parser_for(t: Type[T], want: Callable[[str], T]):
    assert type_parser_for(t) == want
>>>>>>> e53070ea
<|MERGE_RESOLUTION|>--- conflicted
+++ resolved
@@ -1,164 +1,3 @@
-<<<<<<< HEAD
-import pytest
-
-from jockey.core import FilterMode, JockeyFilter, ObjectType, check_filter_match, parse_filter_string
-
-
-def test_filter_mode_retrieval():
-    """Test that FilterModes are retrieved correctly."""
-
-    assert next(mode for mode in FilterMode if mode.value == '~') == FilterMode.CONTAINS
-    assert next(mode for mode in FilterMode if mode.value == '^~') == FilterMode.NOT_CONTAINS
-    assert next(mode for mode in FilterMode if mode.value == '=') == FilterMode.EQUALS
-    assert next(mode for mode in FilterMode if mode.value == '^=') == FilterMode.NOT_EQUALS
-
-
-def test_valid_filters():
-    """Test that valid filter strings work."""
-
-    valid_filters = (
-        ('u~hw-health', ObjectType.UNIT, FilterMode.CONTAINS, 'hw-health'),
-        (
-            'app^=nrpe-host',
-            ObjectType.APP,
-            FilterMode.NOT_EQUALS,
-            'nrpe-host',
-        ),
-        ('charm^~nova', ObjectType.CHARM, FilterMode.NOT_CONTAINS, 'nova'),
-        ('ip=127.0.0.1', ObjectType.IP, FilterMode.EQUALS, '127.0.0.1'),
-    )
-    valid_filters = (
-        (
-            'app^=nrpe-host',
-            ObjectType.APP,
-            FilterMode.NOT_EQUALS,
-            'nrpe-host',
-        ),
-    )
-    for filter_str, object_type, mode, content in valid_filters:
-        assert parse_filter_string(filter_str) == JockeyFilter(
-            object_type,
-            mode,
-            content,
-        )
-
-
-def test_invalid_object_types():
-    """Test filter strings that have bad object types."""
-
-    bad_filters = ('unite=unit-name', 'appp^~cool-app')
-    with pytest.raises(AssertionError):
-        for filter_str in bad_filters:
-            parse_filter_string(filter_str)
-
-
-def test_blacklisted_characters():
-    """Test that filters detect blacklisted characters."""
-
-    blacklist_filters = (
-        'unit^=nova_compute',
-        'charm=glance,cinder',
-        'ip=192.168,1,1',
-        'unit~:test',
-        'u^~test;',
-    )
-    with pytest.raises(AssertionError):
-        for filter_str in blacklist_filters:
-            parse_filter_string(filter_str)
-
-
-def test_invalid_filter_modes():
-    """Test that filters detect invalid filter modes."""
-
-    invalid_feature_modes = (
-        'u===unit',
-        'app~^app',
-        'charm^charm',
-        'hostname=-=nodename',
-        'ip127.0.0.1',
-        'machine^^=14/lxd/0',
-    )
-    with pytest.raises(AssertionError):
-        for filter_str in invalid_feature_modes:
-            parse_filter_string(filter_str)
-
-
-def test_empty_content():
-    """Test that empty content is detected."""
-
-    empty_content = (
-        'charm~',
-        'application^~',
-        'unit=',
-        'm^=',
-        'ip=',
-        'hostname~',
-    )
-    with pytest.raises(AssertionError):
-        for filter_str in empty_content:
-            parse_filter_string(filter_str)
-
-
-@pytest.fixture
-def unit_equals_filter():
-    return JockeyFilter(obj_type=ObjectType.UNIT, mode=FilterMode.EQUALS, content='test-content')
-
-
-@pytest.fixture
-def unit_not_equals_filter():
-    return JockeyFilter(
-        obj_type=ObjectType.UNIT,
-        mode=FilterMode.NOT_EQUALS,
-        content='test-content',
-    )
-
-
-@pytest.fixture
-def unit_contains_filter():
-    return JockeyFilter(
-        obj_type=ObjectType.UNIT,
-        mode=FilterMode.CONTAINS,
-        content='test-content',
-    )
-
-
-@pytest.fixture
-def unit_not_contains_filter():
-    return JockeyFilter(
-        obj_type=ObjectType.UNIT,
-        mode=FilterMode.NOT_CONTAINS,
-        content='test-content',
-    )
-
-
-def test_equals_filter_mode(unit_equals_filter):
-    """Test that the equals (=) filters works."""
-    assert check_filter_match(unit_equals_filter, 'test-content')
-    assert not check_filter_match(unit_equals_filter, 'other-content')
-
-
-def test_not_equals_filter_mode(unit_not_equals_filter):
-    """Test that the not equals (^=) filters works."""
-    assert not check_filter_match(unit_not_equals_filter, 'test-content')
-    assert check_filter_match(unit_not_equals_filter, 'other-content')
-
-
-def test_contains_filter_mode(unit_contains_filter):
-    """Test that the contains (~) filters works."""
-    assert check_filter_match(unit_contains_filter, 'test-content')
-    assert check_filter_match(unit_contains_filter, 'test-content/0')
-    assert check_filter_match(unit_contains_filter, 'test-content/1*')
-    assert check_filter_match(unit_contains_filter, 'new-test-content/1*')
-    assert not check_filter_match(unit_contains_filter, 'other-content')
-    assert not check_filter_match(unit_contains_filter, 'test')
-    assert not check_filter_match(unit_contains_filter, 'content')
-
-
-def test_not_contains_filter_mode(unit_not_contains_filter):
-    """Test that the not contains (^~) filters works."""
-    assert not check_filter_match(unit_not_contains_filter, 'test-content')
-    assert check_filter_match(unit_not_contains_filter, 'other-content')
-=======
 from typing import Callable, Type
 from unittest import TestCase
 from unittest.mock import Mock, patch
@@ -438,5 +277,4 @@
     ],
 )
 def test_type_parser_for(t: Type[T], want: Callable[[str], T]):
-    assert type_parser_for(t) == want
->>>>>>> e53070ea
+    assert type_parser_for(t) == want