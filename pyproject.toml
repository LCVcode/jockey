[project]
requires-python = ">=3.10"

[tool.poetry]
name = "jockey"
version = "0.2.0"
description = "A CLI tool designed to facilitate quick and easy retrieval of Juju objects using filters."
readme = "README.md"
authors = [
    "Connor Chamberlain <connor.chamberlain@canonical.com>",
    "Pedro Castillo <pedro.castillo@canonical.com>"
]

classifiers = [
    "Programming Language :: Python :: 3",
    "Programming Language :: Python :: 3.10",
    "Operating System :: POSIX :: Linux",
]

packages = [
    { include = "jockey", from = "src" }
]

[tool.poetry.scripts]
juju-jockey = "jockey.__main__:main"

[tool.poetry.dependencies]
python = ">=3.10,<3.13"
click = "^8.1.7"
fabric = "^3.2.2"
invoke = "^2.2.0"
orjson = "^3.10.7"
xdgenvpy = "^2.4.0"
python-slugify = "^8.0.4"
rich-argparse = "^1.5.2"
regex = "^2024.7.24"
dotty-dictionary = "^1.2.0"

[tool.poetry.group.dev.dependencies]
isort = "^5.12.0"
black = "^24.3.0"
mypy = "^1.11"
flake8 = "^7.1.1"
Flake8-pyproject = "^1.2.3"
flake8-bugbear = "^24.8.19"
pytest = "^8.0.0"
coverage = "^7.0.0"
pytest-cov = "^5.0.0"
poetry-pyinstaller-plugin = "^1.1.15"
pdoc = "^14.6.0"
<<<<<<< HEAD
pyproject-pre-commit = "^0.2.1"
=======
pytest-md-report = "^0.6.2"
sphinx = "<8"
canonical-sphinx-extensions = "^0.0.23"
default-values = "^0.6.0"
myst-parser = "^4.0.0"
canonical-sphinx = "^0.1.0"
sphinx-autodoc-typehints = "^2.3.0"
sphinx-autoapi = "^3.3.1"
types-paramiko = "^3.4.0.20240423"
types-regex = "^2024.7.24.20240726"
>>>>>>> e53070ea

[tool.coverage.run]
branch = true
omit = ["*/tests/*"]

[tool.coverage.report]
show_missing = true

[tool.coverage.html]
directory = "htmlcov"

[tool.pytest.ini_options]
pythonpath = "src"
addopts = [
    "--import-mode=importlib",
]
md_report = true
md_report_verbose = 1
md_report_color = "auto"
md_report_flavor = "gfm"
md_report_output = ".github-test-report.md"

[tool.black]
line-length = 120
include = '\.pyi?$'
extend-exclude = '''
# A regex preceded with ^/ will apply only to files and directories
# in the root of the project.
(
    \.pytest_cache
  | \.git
  | \.mypy_cache
)
'''

[tool.isort]
profile = 'black'
line_length = 120
star_first = true
group_by_package = true
force_sort_within_sections = true
lines_after_imports = 2
honor_noqa = true
atomic = true
ignore_comments = false
skip_gitignore = true
src_paths = ['src', 'tests']

[tool.flake8]
max-line-length = 120
max-complexity = 18
count = true
show-source = true
statistics = true
disable-noqa = false
enable-extensions = [
    'G', # flake8-logging-format
]
extend-ignore = ["E203"]
extend-exclude = [
    '.github',
    '.Python',
    '.*.pyc',
    '.*.pyo',
    '.*.pyd',
    '.*.py.class',
    '*.egg-info',
    'venv*',
    '.venv*',
    '.*_cache',
    'lib',
    'lib64',
    '.*.so',
    'build',
    'dist',
    'sdist',
    'wheels',
]

[tool.poetry-pyinstaller-plugin]
version = "6.7.0"

# disable compression
disable-upx = true

# ran after all builds are done
post-build = "hooks.pyinstaller:post_build"

[tool.poetry-pyinstaller-plugin.scripts]
juju-jockey = { source = "src/jockey/__main__.py", type = "onefile", bundle = false }

[build-system]
requires = ["poetry-core>=1.0.0"]
build-backend = "poetry.core.masonry.api"<|MERGE_RESOLUTION|>--- conflicted
+++ resolved
@@ -48,9 +48,6 @@
 pytest-cov = "^5.0.0"
 poetry-pyinstaller-plugin = "^1.1.15"
 pdoc = "^14.6.0"
-<<<<<<< HEAD
-pyproject-pre-commit = "^0.2.1"
-=======
 pytest-md-report = "^0.6.2"
 sphinx = "<8"
 canonical-sphinx-extensions = "^0.0.23"
@@ -61,7 +58,6 @@
 sphinx-autoapi = "^3.3.1"
 types-paramiko = "^3.4.0.20240423"
 types-regex = "^2024.7.24.20240726"
->>>>>>> e53070ea
 
 [tool.coverage.run]
 branch = true
