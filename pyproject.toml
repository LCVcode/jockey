--- conflicted
+++ resolved
@@ -23,7 +23,6 @@
 [tool.poetry.dependencies]
 python = ">=3.9,<3.13"
 click = "^8.1.7"
-<<<<<<< HEAD
 fabric = "^3.2.2"
 invoke = "^2.2.0"
 orjson = "^3.10.7"
@@ -32,9 +31,7 @@
 rich-argparse = "^1.5.2"
 regex = "^2024.7.24"
 dotty-dict = "^1.3.1"
-=======
 xdgenvpy = "2.4.0"
->>>>>>> b8aaba44
 
 [tool.poetry.group.dev.dependencies]
 isort = "^5.12.0"
