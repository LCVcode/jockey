--- conflicted
+++ resolved
@@ -34,11 +34,7 @@
 python-slugify = "^8.0.4"
 rich-argparse = "^1.5.2"
 regex = "^2024.7.24"
-<<<<<<< HEAD
-dotty-dict = "^1.3.1"
-=======
 dotty-dictionary = "^1.2.0"
->>>>>>> 4772bd89
 
 [tool.poetry.group.dev.dependencies]
 isort = "^5.12.0"
@@ -60,11 +56,8 @@
 canonical-sphinx = "^0.1.0"
 sphinx-autodoc-typehints = "^2.3.0"
 sphinx-autoapi = "^3.3.1"
-<<<<<<< HEAD
-=======
 types-paramiko = "^3.4.0.20240423"
 types-regex = "^2024.7.24.20240726"
->>>>>>> 4772bd89
 
 [tool.coverage.run]
 branch = true
