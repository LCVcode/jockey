--- conflicted
+++ resolved
@@ -5,11 +5,7 @@
 import sys
 from typing import Dict, List, Optional, Sequence
 
-<<<<<<< HEAD
-from dotty_dict import dotty
-=======
 from dotty_dictionary import dotty  # type: ignore[import-untyped]
->>>>>>> 4772bd89
 from orjson import loads as json_loads
 from rich import print
 from rich.console import Console
