--- conflicted
+++ resolved
@@ -1,16 +1,5 @@
 """Jockey is a utility that facilitates quick retrieval of Juju objects that match given filters."""
 
-<<<<<<< HEAD
-__author__ = 'Connor Chamberlain'
-__credits__ = ['Connor Chamberlain', 'Pedro Castillo', 'John Lettman']
-__maintainer__ = 'Connor Chamberlain'
-__email__ = 'connor.chamberlain@canonical.com'
-__version__ = '0.1.0'
-
-# TODO: Add the license when #28 is closed
-__license__ = 'TBD'
-__copyright__ = 'TBD'
-=======
 __author__ = "Connor Chamberlain"
 __credits__ = ["Connor Chamberlain", "Pedro Castillo", "John Lettman"]
 __maintainer__ = "Connor Chamberlain"
@@ -23,5 +12,4 @@
 __license__ = "MIT"
 __copyright__ = "Copyright (c) 2024, Connor Chamberlain"
 
-__docformat__ = "numpy"
->>>>>>> e53070ea
+__docformat__ = "numpy"